use crate::{config::ResourceType, InMemoryCache, UpdateCache};
use twilight_model::gateway::payload::incoming::{
    ThreadCreate, ThreadDelete, ThreadListSync, ThreadUpdate,
};

impl UpdateCache for ThreadCreate {
    fn update(self, cache: &InMemoryCache) {
        if !cache.wants(ResourceType::CHANNEL) {
            return;
        }

<<<<<<< HEAD
        if let Channel::Guild(c) = self.0 {
            if let Some(gid) = c.guild_id() {
                cache.cache_guild_channel(gid, c);
            }
        }
=======
        cache.cache_channel(self.0.clone());
>>>>>>> 89f1668a
    }
}

impl UpdateCache for ThreadDelete {
    fn update(self, cache: &InMemoryCache) {
        if !cache.wants(ResourceType::CHANNEL) {
            return;
        }

        cache.delete_channel(self.id);
    }
}

impl UpdateCache for ThreadListSync {
    fn update(self, cache: &InMemoryCache) {
        if !cache.wants(ResourceType::CHANNEL) {
            return;
        }

<<<<<<< HEAD
        let threads: Vec<GuildChannel> = self
            .threads
            .into_iter()
            .filter_map(|c| match c {
                Channel::Guild(c) => Some(c),
                _ => None,
            })
            .collect();

        cache.cache_guild_channels(self.guild_id, threads);
=======
        cache.cache_channels(self.threads.clone());
>>>>>>> 89f1668a
    }
}

impl UpdateCache for ThreadUpdate {
    fn update(self, cache: &InMemoryCache) {
        if !cache.wants(ResourceType::CHANNEL) {
            return;
        }

<<<<<<< HEAD
        if let Channel::Guild(c) = self.0 {
            if let Some(gid) = c.guild_id() {
                cache.cache_guild_channel(gid, c);
            }
        }
=======
        cache.cache_channel(self.0.clone());
>>>>>>> 89f1668a
    }
}<|MERGE_RESOLUTION|>--- conflicted
+++ resolved
@@ -9,15 +9,7 @@
             return;
         }
 
-<<<<<<< HEAD
-        if let Channel::Guild(c) = self.0 {
-            if let Some(gid) = c.guild_id() {
-                cache.cache_guild_channel(gid, c);
-            }
-        }
-=======
-        cache.cache_channel(self.0.clone());
->>>>>>> 89f1668a
+        cache.cache_channel(self.0);
     }
 }
 
@@ -37,20 +29,7 @@
             return;
         }
 
-<<<<<<< HEAD
-        let threads: Vec<GuildChannel> = self
-            .threads
-            .into_iter()
-            .filter_map(|c| match c {
-                Channel::Guild(c) => Some(c),
-                _ => None,
-            })
-            .collect();
-
-        cache.cache_guild_channels(self.guild_id, threads);
-=======
-        cache.cache_channels(self.threads.clone());
->>>>>>> 89f1668a
+        cache.cache_channels(self.threads);
     }
 }
 
@@ -60,14 +39,6 @@
             return;
         }
 
-<<<<<<< HEAD
-        if let Channel::Guild(c) = self.0 {
-            if let Some(gid) = c.guild_id() {
-                cache.cache_guild_channel(gid, c);
-            }
-        }
-=======
-        cache.cache_channel(self.0.clone());
->>>>>>> 89f1668a
+        cache.cache_channel(self.0);
     }
 }