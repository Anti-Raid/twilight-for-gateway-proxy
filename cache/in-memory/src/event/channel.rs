--- conflicted
+++ resolved
@@ -46,23 +46,7 @@
             return;
         }
 
-<<<<<<< HEAD
-        match self.0 {
-            Channel::Group(c) => {
-                crate::upsert_item(&cache.groups, c.id, c);
-            }
-            Channel::Guild(c) => {
-                if let Some(gid) = c.guild_id() {
-                    cache.cache_guild_channel(gid, c);
-                }
-            }
-            Channel::Private(c) => {
-                cache.cache_private_channel(c);
-            }
-        }
-=======
-        cache.cache_channel(self.0.clone());
->>>>>>> 89f1668a
+        cache.cache_channel(self.0);
     }
 }
 
@@ -94,23 +78,7 @@
             return;
         }
 
-<<<<<<< HEAD
-        match self.0 {
-            Channel::Group(c) => {
-                cache.cache_group(c);
-            }
-            Channel::Guild(c) => {
-                if let Some(gid) = c.guild_id() {
-                    cache.cache_guild_channel(gid, c);
-                }
-            }
-            Channel::Private(c) => {
-                cache.cache_private_channel(c);
-            }
-        }
-=======
-        cache.cache_channel(self.0.clone());
->>>>>>> 89f1668a
+        cache.cache_channel(self.0);
     }
 }
 
@@ -133,13 +101,8 @@
             .unwrap()
             .contains(&channel_id));
 
-<<<<<<< HEAD
-        cache.update(Event::ChannelDelete(ChannelDelete(Channel::Guild(channel))));
-        assert!(cache.channels_guild.is_empty());
-=======
-        cache.update(&Event::ChannelDelete(Box::new(ChannelDelete(channel))));
+        cache.update(Event::ChannelDelete(Box::new(ChannelDelete(channel))));
         assert!(cache.channels.is_empty());
->>>>>>> 89f1668a
         assert!(cache.guild_channels.get(&guild_id).unwrap().is_empty());
     }
 
@@ -148,13 +111,8 @@
         let cache = InMemoryCache::new();
         let (guild_id, channel_id, channel) = test::guild_channel_text();
 
-<<<<<<< HEAD
-        cache.update(ChannelUpdate(Channel::Guild(channel)));
-        assert_eq!(1, cache.channels_guild.len());
-=======
-        cache.update(&ChannelUpdate(channel));
+        cache.update(ChannelUpdate(channel));
         assert_eq!(1, cache.channels.len());
->>>>>>> 89f1668a
         assert!(cache
             .guild_channels
             .get(&guild_id)
