--- conflicted
+++ resolved
@@ -127,8 +127,7 @@
 }
 
 impl UpdateCache for MemberAdd {
-<<<<<<< HEAD
-    fn update(&self, cache: &InMemoryCache) {
+    fn update(self, cache: &InMemoryCache) {
         if !cache.wants(ResourceType::MEMBER) && !cache.wants(ResourceType::MEMBER_CURRENT) {
             return;
         }
@@ -141,32 +140,13 @@
             return;
         }
 
-        cache.cache_member(self.guild_id, self.0.clone());
-=======
+        cache.cache_member(self.guild_id, self.0);
+    }
+}
+
+impl UpdateCache for MemberChunk {
     fn update(self, cache: &InMemoryCache) {
-        if !cache.wants(ResourceType::MEMBER) {
-            return;
-        }
-
-        cache
-            .guild_members
-            .entry(self.guild_id)
-            .or_default()
-            .insert(self.0.user.id);
-
-        cache.cache_member(self.guild_id, self.0);
->>>>>>> 18d0eda5
-    }
-}
-
-impl UpdateCache for MemberChunk {
-<<<<<<< HEAD
-    fn update(&self, cache: &InMemoryCache) {
         if !cache.wants(ResourceType::MEMBER) && !cache.wants(ResourceType::MEMBER_CURRENT) {
-=======
-    fn update(self, cache: &InMemoryCache) {
-        if !cache.wants(ResourceType::MEMBER) {
->>>>>>> 18d0eda5
             return;
         }
 
@@ -174,7 +154,6 @@
             return;
         }
 
-<<<<<<< HEAD
         if !cache.wants(ResourceType::MEMBER) {
             if let Some(current_user) = cache.current_user() {
                 let current_member = self
@@ -183,26 +162,19 @@
                     .find(|member| member.user.id == current_user.id);
 
                 if let Some(member) = current_member {
-                    cache.cache_member(self.guild_id, member.clone());
+                    cache.cache_member(self.guild_id, member);
                 }
             }
 
             return;
         }
 
-        cache.cache_members(self.guild_id, self.members.clone());
-=======
-        let mut guild = cache.guild_members.entry(self.guild_id).or_default();
-        guild.extend(self.members.iter().map(|member| member.user.id));
-
         cache.cache_members(self.guild_id, self.members);
->>>>>>> 18d0eda5
     }
 }
 
 impl UpdateCache for MemberRemove {
-<<<<<<< HEAD
-    fn update(&self, cache: &InMemoryCache) {
+    fn update(self, cache: &InMemoryCache) {
         if !cache.wants(ResourceType::MEMBER) && !cache.wants(ResourceType::MEMBER_CURRENT) {
             return;
         }
@@ -212,12 +184,6 @@
                 .current_user()
                 .map_or(true, |user| user.id != self.user.id)
         {
-=======
-    fn update(self, cache: &InMemoryCache) {
-        if !cache.wants(ResourceType::MEMBER) {
->>>>>>> 18d0eda5
-            return;
-        }
 
         cache.members.remove(&(self.guild_id, self.user.id));
 
@@ -242,8 +208,7 @@
 }
 
 impl UpdateCache for MemberUpdate {
-<<<<<<< HEAD
-    fn update(&self, cache: &InMemoryCache) {
+    fn update(self, cache: &InMemoryCache) {
         if !cache.wants(ResourceType::MEMBER) && !cache.wants(ResourceType::MEMBER_CURRENT) {
             return;
         }
@@ -253,10 +218,6 @@
                 .current_user()
                 .map_or(true, |user| user.id != self.user.id)
         {
-=======
-    fn update(self, cache: &InMemoryCache) {
-        if !cache.wants(ResourceType::MEMBER) {
->>>>>>> 18d0eda5
             return;
         }
 
