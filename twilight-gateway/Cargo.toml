[package]
authors.workspace = true
categories = ["api-bindings", "asynchronous", "web-programming::websocket"]
description = "Discord Gateway implementation for the Twilight ecosystem."
edition.workspace = true
homepage = "https://twilight.rs/chapter_1_crates/section_3_gateway.html"
include.workspace = true
keywords = ["discord", "discord-api", "twilight"]
license.workspace = true
name = "twilight-gateway"
publish = true
repository.workspace = true
rust-version.workspace = true
version = "0.15.4"

[dependencies]
bitflags = { default-features = false, version = "2" }
futures-util = { default-features = false, features = ["std"], version = "0.3" }
rand = { default-features = false, features = ["std", "std_rng"], version = "0.8" }
serde = { default-features = false, features = ["derive"], version = "1" }
serde_json = { default-features = false, features = ["std"], version = "1" }
<<<<<<< HEAD
tokio = { default-features = false, features = ["net", "rt", "sync", "time"], version = "1.8" }
tokio-tungstenite = { default-features = false, features = ["connect"], version = "0.19" }
=======
tokio = { default-features = false, features = ["net", "rt", "sync", "time"], version = "1.19" }
tokio-tungstenite = { default-features = false, features = ["connect"], version = "0.18" }
>>>>>>> 44a5735b
tracing = { default-features = false, features = ["std", "attributes"], version = "0.1" }
twilight-gateway-queue = { default-features = false, path = "../twilight-gateway-queue", version = "0.15.4" }
twilight-model = { default-features = false, path = "../twilight-model", version = "0.15.4" }

# Optional
# The default backend for flate2; miniz-oxide, works differently
# from the C-backed backend zlib, When you give it the sync argument
# it does not seem to update the total_in of the function to have an offset
# https://github.com/alexcrichton/flate2-rs/issues/217
flate2 = { default-features = false, optional = true, version = "1.0.24" }
twilight-http = { default-features = false, optional = true, path = "../twilight-http", version = "0.15.4" }
simd-json = { default-features = false, features = ["serde_impl", "swar-number-parsing"], optional = true, version = ">=0.4, <0.11" }

# TLS libraries
# They are needed to track what is used in tokio-tungstenite
native-tls = { default-features = false, optional = true, version = "0.2.8" }
rustls-native-certs = { default-features = false, optional = true, version = "0.6" }
rustls-tls = { default-features = false, optional = true, package = "rustls", version = "0.21" }
webpki-roots = { default-features = false, optional = true, version = "0.23" }

[dev-dependencies]
anyhow = { default-features = false, features = ["std"], version = "1" }
futures = { default-features = false, version = "0.3" }
serde_test = { default-features = false, version = "1.0.136" }
static_assertions = { default-features = false, version = "1" }
tokio = { default-features = false, features = ["macros", "rt-multi-thread", "test-util"], version = "1.12" }
tracing-subscriber = { default-features = false, features = ["fmt", "tracing-log"], version = "0.3" }

[features]
default = ["rustls-native-roots", "twilight-http", "zlib-stock"]
native = ["dep:native-tls", "tokio-tungstenite/native-tls"]
rustls-native-roots = ["dep:rustls-tls", "dep:rustls-native-certs", "tokio-tungstenite/rustls-tls-native-roots"]
rustls-webpki-roots = ["dep:rustls-tls", "dep:webpki-roots", "tokio-tungstenite/rustls-tls-webpki-roots"]
zlib-simd = ["dep:flate2", "flate2?/zlib-ng"]
zlib-stock = ["dep:flate2", "flate2?/zlib"]

[package.metadata.docs.rs]
rustdoc-args = ["--cfg", "docsrs"]<|MERGE_RESOLUTION|>--- conflicted
+++ resolved
@@ -19,13 +19,8 @@
 rand = { default-features = false, features = ["std", "std_rng"], version = "0.8" }
 serde = { default-features = false, features = ["derive"], version = "1" }
 serde_json = { default-features = false, features = ["std"], version = "1" }
-<<<<<<< HEAD
-tokio = { default-features = false, features = ["net", "rt", "sync", "time"], version = "1.8" }
+tokio = { default-features = false, features = ["net", "rt", "sync", "time"], version = "1.19" }
 tokio-tungstenite = { default-features = false, features = ["connect"], version = "0.19" }
-=======
-tokio = { default-features = false, features = ["net", "rt", "sync", "time"], version = "1.19" }
-tokio-tungstenite = { default-features = false, features = ["connect"], version = "0.18" }
->>>>>>> 44a5735b
 tracing = { default-features = false, features = ["std", "attributes"], version = "0.1" }
 twilight-gateway-queue = { default-features = false, path = "../twilight-gateway-queue", version = "0.15.4" }
 twilight-model = { default-features = false, path = "../twilight-model", version = "0.15.4" }
