--- conflicted
+++ resolved
@@ -127,19 +127,14 @@
 }
 
 impl UpdateCache for MemberAdd {
-<<<<<<< HEAD
     fn update(self, cache: &InMemoryCache) {
-        if !cache.wants(ResourceType::MEMBER) && !cache.wants(ResourceType::MEMBER_CURRENT) {
-=======
-    fn update(&self, cache: &InMemoryCache) {
         if cache.wants(ResourceType::GUILD) {
             if let Some(mut guild) = cache.guilds.get_mut(&self.guild_id) {
                 guild.member_count = guild.member_count.map(|count| count + 1);
             }
         }
 
-        if !cache.wants(ResourceType::MEMBER) {
->>>>>>> 36808332
+        if !cache.wants(ResourceType::MEMBER) && !cache.wants(ResourceType::MEMBER_CURRENT) {
             return;
         }
 
@@ -149,10 +144,6 @@
                 .map_or(true, |user| user.id != self.0.user.id)
         {
             return;
-        }
-
-        if let Some(mut guild) = cache.guilds.get_mut(&self.guild_id) {
-            guild.member_count = guild.member_count.map(|count| count + 1);
         }
 
         cache.cache_member(self.guild_id, self.0);
@@ -189,8 +180,13 @@
 }
 
 impl UpdateCache for MemberRemove {
-<<<<<<< HEAD
     fn update(self, cache: &InMemoryCache) {
+        if cache.wants(ResourceType::GUILD) {
+            if let Some(mut guild) = cache.guilds.get_mut(&self.guild_id) {
+                guild.member_count = guild.member_count.map(|count| count - 1);
+            }
+        }
+
         if !cache.wants(ResourceType::MEMBER) && !cache.wants(ResourceType::MEMBER_CURRENT) {
             return;
         }
@@ -200,16 +196,6 @@
                 .current_user()
                 .map_or(true, |user| user.id != self.user.id)
         {
-=======
-    fn update(&self, cache: &InMemoryCache) {
-        if cache.wants(ResourceType::GUILD) {
-            if let Some(mut guild) = cache.guilds.get_mut(&self.guild_id) {
-                guild.member_count = guild.member_count.map(|count| count - 1);
-            }
-        }
-
-        if !cache.wants(ResourceType::MEMBER) {
->>>>>>> 36808332
             return;
         }
 
