--- conflicted
+++ resolved
@@ -21,7 +21,6 @@
         Arc,
     },
 };
-use tokio::sync::mpsc::error::SendError;
 use twilight_model::id::{ChannelId, GuildId};
 
 /// Retrieve and create players for guilds.
@@ -57,10 +56,6 @@
 
     /// Destroy a player on the remote node and remove it from the [`PlayerManager`].
     ///
-<<<<<<< HEAD
-    /// Returns an error if the associated node no longer is connected.
-    pub fn destroy(&self, guild_id: GuildId) -> Result<(), SendError<OutgoingEvent>> {
-=======
     /// # Errors
     ///
     /// Returns a [`NodeSenderErrorType::Sending`] error type if node is no
@@ -68,7 +63,6 @@
     ///
     /// [`NodeSenderErrorType::Sending`]: crate::node::NodeSenderErrorType::Sending
     pub fn destroy(&self, guild_id: GuildId) -> Result<(), NodeSenderError> {
->>>>>>> 57e7c7fe
         if let Some(player) = self.get(&guild_id) {
             player
                 .node()
@@ -144,19 +138,11 @@
     /// [`NodeSenderErrorType::Sending`]: crate::node::NodeSenderErrorType::Sending
     /// [`Pause`]: crate::model::outgoing::Pause
     /// [`Play`]: crate::model::outgoing::Play
-<<<<<<< HEAD
-    pub fn send(&self, event: impl Into<OutgoingEvent>) -> Result<(), SendError<OutgoingEvent>> {
-        self._send(event.into())
-    }
-
-    fn _send(&self, event: OutgoingEvent) -> Result<(), SendError<OutgoingEvent>> {
-=======
     pub fn send(&self, event: impl Into<OutgoingEvent>) -> Result<(), NodeSenderError> {
         self._send(event.into())
     }
 
     fn _send(&self, event: OutgoingEvent) -> Result<(), NodeSenderError> {
->>>>>>> 57e7c7fe
         tracing::debug!(
             "sending event on guild player {}: {:?}",
             self.0.guild_id,
