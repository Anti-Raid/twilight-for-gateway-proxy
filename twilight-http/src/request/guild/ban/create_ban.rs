--- conflicted
+++ resolved
@@ -123,25 +123,13 @@
     fn try_into_request(self) -> Result<Request, Error> {
         let fields = self.fields.map_err(Error::validation)?;
         let mut request = Request::builder(&Route::CreateBan {
-<<<<<<< HEAD
-            delete_message_seconds: fields.delete_message_seconds,
-=======
->>>>>>> b936a541
             guild_id: self.guild_id.get(),
             user_id: self.user_id.get(),
-        });
+        })
+        .json(&fields);
 
-<<<<<<< HEAD
         if let Some(reason) = self.reason.map_err(Error::validation)? {
             request = request.headers(request::audit_header(reason)?);
-=======
-        request = request.json(&self.fields)?;
-
-        if let Some(reason) = self.reason.as_ref() {
-            let header = request::audit_header(reason)?;
-
-            request = request.headers(header);
->>>>>>> b936a541
         }
 
         request.build()
@@ -171,12 +159,8 @@
         let client = Client::new(String::new());
         let request = client
             .create_ban(GUILD_ID, USER_ID)
-<<<<<<< HEAD
+            .delete_message_seconds(100)
             .reason(REASON)
-=======
-            .delete_message_seconds(100)?
-            .reason(REASON)?
->>>>>>> b936a541
             .try_into_request()?;
 
         assert!(request.body().is_some());
