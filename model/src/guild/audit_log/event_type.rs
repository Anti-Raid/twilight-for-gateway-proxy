use serde::{Deserialize, Serialize};

/// Action to cause an [`AuditLogEntry`].
///
/// [`AuditLogEntry`]: super::AuditLogEntry
#[derive(Clone, Copy, Debug, Deserialize, Eq, Hash, PartialEq, Serialize)]
#[serde(from = "u16", into = "u16")]
pub enum AuditLogEventType {
    /// [Guild] was updated.
    ///
    /// [Guild]: super::super::Guild
    GuildUpdate,
    /// [Channel] was created.
    ///
    /// [Channel]: crate::channel::Channel
    ChannelCreate,
    /// [Channel] was updated.
    ///
    /// [Channel]: crate::channel::Channel
    ChannelUpdate,
    /// [Channel] was deleted.
    ///
    /// [Channel]: crate::channel::Channel
    ChannelDelete,
    /// [Permission overwrite] for a [channel] was created.
    ///
    /// [channel]: crate::channel::Channel
    /// [Permission overwrite]: crate::channel::permission_overwrite::PermissionOverwrite
    ChannelOverwriteCreate,
    /// [Permission overwrite] for a [channel] was updated.
    ///
    /// [channel]: crate::channel::Channel
    /// [Permission overwrite]: crate::channel::permission_overwrite::PermissionOverwrite
    ChannelOverwriteUpdate,
    /// [Permission overwrite] for a [channel] was deleted.
    ///
    /// [channel]: crate::channel::Channel
    /// [Permission overwrite]: crate::channel::permission_overwrite::PermissionOverwrite
    ChannelOverwriteDelete,
    /// [Member] was kicked.
    ///
    /// [Member]: super::super::Member
    MemberKick,
    /// [Member] prune began.
    ///
    /// [Member]: super::super::Member
    MemberPrune,
    /// [Member] was banned.
    ///
    /// [Member]: super::super::Member
    MemberBanAdd,
    /// [Member]'s [ban] was removed.
    ///
    /// [ban]: super::super::Ban
    /// [Member]: super::super::Member
    MemberBanRemove,
    /// [Member] was updated.
    ///
    /// [Member]: super::super::Member
    MemberUpdate,
    /// [Member] either had a [role] attached or removed.
    ///
    /// [Member]: super::super::Member
    /// [role]: super::super::Role
    MemberRoleUpdate,
    /// [Member] was moved between voice [channel]s.
    ///
    /// [Member]: super::super::Member
    /// [channel]: crate::channel::Channel
    MemberMove,
    /// [Member] was disconnected from a voice [channel].
    ///
    /// [Member]: super::super::Member
    /// [channel]: crate::channel::Channel
    MemberDisconnect,
    /// [Bot user] was added to a [guild].
    ///
    /// [Bot user]: crate::user::User::bot
    /// [guild]: super::super::Guild
    BotAdd,
    /// [Role] was created.
    ///
    /// [Role]: super::super::Role
    RoleCreate,
    /// [Role] was updated.
    ///
    /// [Role]: super::super::Role
    RoleUpdate,
    /// [Role] was deleted.
    ///
    /// [Role]: super::super::Role
    RoleDelete,
    /// [Invite] was created.
    ///
    /// [Invite]: crate::invite::Invite
    InviteCreate,
    /// [Invite] was updated.
    ///
    /// [Invite]: crate::invite::Invite
    InviteUpdate,
    /// [Invite] was deleted.
    ///
    /// [Invite]: crate::invite::Invite
    InviteDelete,
    /// [Webhook] was created.
    ///
    /// [Webhook]: crate::channel::webhook::Webhook
    WebhookCreate,
    /// [Webhook] was updated.
    ///
    /// [Webhook]: crate::channel::webhook::Webhook
    WebhookUpdate,
    /// [Webhook] was deleted.
    ///
    /// [Webhook]: crate::channel::webhook::Webhook
    WebhookDelete,
    /// [Emoji] was created.
    ///
    /// [Emoji]: super::super::Emoji
    EmojiCreate,
    /// [Emoji] was updated.
    ///
    /// [Emoji]: super::super::Emoji
    EmojiUpdate,
    /// [Emoji] was deleted.
    ///
    /// [Emoji]: super::super::Emoji
    EmojiDelete,
    /// [Message] was deleted.
    ///
    /// [Message]: crate::channel::message::Message
    MessageDelete,
    /// Multiple [messages] were deleted.
    ///
    /// [messages]: crate::channel::message::Message
    MessageBulkDelete,
    /// [Message] was pinned to a [channel].
    ///
    /// [Message]: crate::channel::message::Message
    /// [channel]: crate::channel::Channel
    MessagePin,
    /// [Message] was unpinned from a [channel].
    ///
    /// [Message]: crate::channel::message::Message
    /// [channel]: crate::channel::Channel
    MessageUnpin,
    /// [Integration] was created.
    ///
    /// [Integration]: super::super::GuildIntegration
    IntegrationCreate,
    /// [Integration] was updated.
    ///
    /// [Integration]: super::super::GuildIntegration
    IntegrationUpdate,
    /// [Integration] was deleted.
    ///
    /// [Integration]: super::super::GuildIntegration
    IntegrationDelete,
    /// [Stage instance] was created.
    ///
    /// [Stage instance]: crate::channel::stage_instance::StageInstance
    StageInstanceCreate,
    /// [Stage instance] was updated.
    ///
    /// [Stage instance]: crate::channel::stage_instance::StageInstance
    StageInstanceUpdate,
    /// [Stage instance] was deleted.
    ///
    /// [Stage instance]: crate::channel::stage_instance::StageInstance
    StageInstanceDelete,
    /// [Sticker] was created.
    ///
    /// [Sticker]: crate::channel::message::sticker::Sticker
    StickerCreate,
    /// [Sticker] was updated.
    ///
    /// [Sticker]: crate::channel::message::sticker::Sticker
    StickerUpdate,
    /// [Sticker] was deleted.
    ///
    /// [Sticker]: crate::channel::message::sticker::Sticker
    StickerDelete,
    /// [`GuildScheduledEvent`] was created.
    ///
    /// [`GuildScheduledEvent`]: crate::scheduled_event::GuildScheduledEvent
    GuildScheduledEventCreate,
    /// [`GuildScheduledEvent`] was updated.
    ///
    /// [`GuildScheduledEvent`]: crate::scheduled_event::GuildScheduledEvent
    GuildScheduledEventUpdate,
    /// [`GuildScheduledEvent`] was deleted.
    ///
    /// [`GuildScheduledEvent`]: crate::scheduled_event::GuildScheduledEvent
    GuildScheduledEventDelete,
    /// Thread [channel] was created.
    ///
    /// [channel]: crate::channel::Channel
    ThreadCreate,
    /// Thread [channel] was updated.
    ///
    /// [channel]: crate::channel::Channel
    ThreadUpdate,
    /// Thread [channel] was deleted.
    ///
    /// [channel]: crate::channel::Channel
    ThreadDelete,
    /// A [GuildCommandPermissions] was updated.
    ///
    /// [GuildCommandPermissions]: crate::application::command::permissions::GuildCommandPermissions
<<<<<<< HEAD
    ApplicationCommandPermissionUpdate,
    /// Variant value is unknown to the library.
    Unknown(u16),
}

impl From<u16> for AuditLogEventType {
    fn from(value: u16) -> Self {
        match value {
            1 => AuditLogEventType::GuildUpdate,
            10 => AuditLogEventType::ChannelCreate,
            11 => AuditLogEventType::ChannelUpdate,
            12 => AuditLogEventType::ChannelDelete,
            13 => AuditLogEventType::ChannelOverwriteCreate,
            14 => AuditLogEventType::ChannelOverwriteUpdate,
            15 => AuditLogEventType::ChannelOverwriteDelete,
            20 => AuditLogEventType::MemberKick,
            21 => AuditLogEventType::MemberPrune,
            22 => AuditLogEventType::MemberBanAdd,
            23 => AuditLogEventType::MemberBanRemove,
            24 => AuditLogEventType::MemberUpdate,
            25 => AuditLogEventType::MemberRoleUpdate,
            26 => AuditLogEventType::MemberMove,
            17 => AuditLogEventType::MemberDisconnect,
            28 => AuditLogEventType::BotAdd,
            30 => AuditLogEventType::RoleCreate,
            31 => AuditLogEventType::RoleUpdate,
            32 => AuditLogEventType::RoleDelete,
            40 => AuditLogEventType::InviteCreate,
            41 => AuditLogEventType::InviteUpdate,
            42 => AuditLogEventType::InviteDelete,
            50 => AuditLogEventType::WebhookCreate,
            51 => AuditLogEventType::WebhookUpdate,
            52 => AuditLogEventType::WebhookDelete,
            60 => AuditLogEventType::EmojiCreate,
            61 => AuditLogEventType::EmojiUpdate,
            62 => AuditLogEventType::EmojiDelete,
            72 => AuditLogEventType::MessageDelete,
            73 => AuditLogEventType::MessageBulkDelete,
            74 => AuditLogEventType::MessagePin,
            75 => AuditLogEventType::MessageUnpin,
            80 => AuditLogEventType::IntegrationCreate,
            81 => AuditLogEventType::IntegrationUpdate,
            82 => AuditLogEventType::IntegrationDelete,
            83 => AuditLogEventType::StageInstanceCreate,
            84 => AuditLogEventType::StageInstanceUpdate,
            85 => AuditLogEventType::StageInstanceDelete,
            90 => AuditLogEventType::StickerCreate,
            91 => AuditLogEventType::StickerUpdate,
            92 => AuditLogEventType::StickerDelete,
            100 => AuditLogEventType::GuildScheduledEventCreate,
            101 => AuditLogEventType::GuildScheduledEventUpdate,
            102 => AuditLogEventType::GuildScheduledEventDelete,
            110 => AuditLogEventType::ThreadCreate,
            111 => AuditLogEventType::ThreadUpdate,
            112 => AuditLogEventType::ThreadDelete,
            121 => AuditLogEventType::ApplicationCommandPermissionUpdate,
            unknown => AuditLogEventType::Unknown(unknown),
        }
    }
}

impl From<AuditLogEventType> for u16 {
    fn from(value: AuditLogEventType) -> Self {
        match value {
            AuditLogEventType::GuildUpdate => 1,
            AuditLogEventType::ChannelCreate => 10,
            AuditLogEventType::ChannelUpdate => 11,
            AuditLogEventType::ChannelDelete => 12,
            AuditLogEventType::ChannelOverwriteCreate => 13,
            AuditLogEventType::ChannelOverwriteUpdate => 14,
            AuditLogEventType::ChannelOverwriteDelete => 15,
            AuditLogEventType::MemberKick => 20,
            AuditLogEventType::MemberPrune => 21,
            AuditLogEventType::MemberBanAdd => 22,
            AuditLogEventType::MemberBanRemove => 23,
            AuditLogEventType::MemberUpdate => 24,
            AuditLogEventType::MemberRoleUpdate => 25,
            AuditLogEventType::MemberMove => 26,
            AuditLogEventType::MemberDisconnect => 27,
            AuditLogEventType::BotAdd => 28,
            AuditLogEventType::RoleCreate => 30,
            AuditLogEventType::RoleUpdate => 31,
            AuditLogEventType::RoleDelete => 32,
            AuditLogEventType::InviteCreate => 40,
            AuditLogEventType::InviteUpdate => 41,
            AuditLogEventType::InviteDelete => 42,
            AuditLogEventType::WebhookCreate => 50,
            AuditLogEventType::WebhookUpdate => 51,
            AuditLogEventType::WebhookDelete => 52,
            AuditLogEventType::EmojiCreate => 60,
            AuditLogEventType::EmojiUpdate => 61,
            AuditLogEventType::EmojiDelete => 62,
            AuditLogEventType::MessageDelete => 72,
            AuditLogEventType::MessageBulkDelete => 73,
            AuditLogEventType::MessagePin => 74,
            AuditLogEventType::MessageUnpin => 75,
            AuditLogEventType::IntegrationCreate => 80,
            AuditLogEventType::IntegrationUpdate => 81,
            AuditLogEventType::IntegrationDelete => 82,
            AuditLogEventType::StageInstanceCreate => 83,
            AuditLogEventType::StageInstanceUpdate => 84,
            AuditLogEventType::StageInstanceDelete => 85,
            AuditLogEventType::StickerCreate => 90,
            AuditLogEventType::StickerUpdate => 91,
            AuditLogEventType::StickerDelete => 92,
            AuditLogEventType::GuildScheduledEventCreate => 100,
            AuditLogEventType::GuildScheduledEventUpdate => 101,
            AuditLogEventType::GuildScheduledEventDelete => 102,
            AuditLogEventType::ThreadCreate => 110,
            AuditLogEventType::ThreadUpdate => 111,
            AuditLogEventType::ThreadDelete => 112,
            AuditLogEventType::ApplicationCommandPermissionUpdate => 121,
            AuditLogEventType::Unknown(unknown) => unknown,
        }
    }
=======
    ApplicationCommandPermissionUpdate = 121,
    /// [`AutoModerationRule`] has been created.
    ///
    /// [`AutoModerationRule`]: crate::guild::auto_moderation::AutoModerationRule
    AutoModerationRuleCreate = 140,
    /// [`AutoModerationRule`] has been updated.
    ///
    /// [`AutoModerationRule`]: crate::guild::auto_moderation::AutoModerationRule
    AutoModerationRuleUpdate = 141,
    /// [`AutoModerationRule`] has been deleted.
    ///
    /// [`AutoModerationRule`]: crate::guild::auto_moderation::AutoModerationRule
    AutoModerationRuleDelete = 142,
    /// Message has been blocked by AutoMod according to a rule.
    AutoModerationBlockMessage = 143,
>>>>>>> fb3f2df5
}

#[cfg(test)]
mod tests {
    use super::AuditLogEventType;
    use serde::{Deserialize, Serialize};
    use static_assertions::assert_impl_all;
    use std::{fmt::Debug, hash::Hash};

    assert_impl_all!(
        AuditLogEventType: Clone,
        Copy,
        Debug,
        Deserialize<'static>,
        Eq,
        Hash,
        PartialEq,
        Send,
        Serialize,
        Sync,
    );

    #[test]
    fn test_values() {
        assert_eq!(1, u16::from(AuditLogEventType::GuildUpdate));
        assert_eq!(10, u16::from(AuditLogEventType::ChannelCreate));
        assert_eq!(11, u16::from(AuditLogEventType::ChannelUpdate));
        assert_eq!(12, u16::from(AuditLogEventType::ChannelDelete));
        assert_eq!(13, u16::from(AuditLogEventType::ChannelOverwriteCreate));
        assert_eq!(14, u16::from(AuditLogEventType::ChannelOverwriteUpdate));
        assert_eq!(15, u16::from(AuditLogEventType::ChannelOverwriteDelete));
        assert_eq!(20, u16::from(AuditLogEventType::MemberKick));
        assert_eq!(21, u16::from(AuditLogEventType::MemberPrune));
        assert_eq!(22, u16::from(AuditLogEventType::MemberBanAdd));
        assert_eq!(23, u16::from(AuditLogEventType::MemberBanRemove));
        assert_eq!(24, u16::from(AuditLogEventType::MemberUpdate));
        assert_eq!(25, u16::from(AuditLogEventType::MemberRoleUpdate));
        assert_eq!(26, u16::from(AuditLogEventType::MemberMove));
        assert_eq!(27, u16::from(AuditLogEventType::MemberDisconnect));
        assert_eq!(28, u16::from(AuditLogEventType::BotAdd));
        assert_eq!(30, u16::from(AuditLogEventType::RoleCreate));
        assert_eq!(31, u16::from(AuditLogEventType::RoleUpdate));
        assert_eq!(32, u16::from(AuditLogEventType::RoleDelete));
        assert_eq!(40, u16::from(AuditLogEventType::InviteCreate));
        assert_eq!(41, u16::from(AuditLogEventType::InviteUpdate));
        assert_eq!(42, u16::from(AuditLogEventType::InviteDelete));
        assert_eq!(50, u16::from(AuditLogEventType::WebhookCreate));
        assert_eq!(51, u16::from(AuditLogEventType::WebhookUpdate));
        assert_eq!(52, u16::from(AuditLogEventType::WebhookDelete));
        assert_eq!(60, u16::from(AuditLogEventType::EmojiCreate));
        assert_eq!(61, u16::from(AuditLogEventType::EmojiUpdate));
        assert_eq!(62, u16::from(AuditLogEventType::EmojiDelete));
        assert_eq!(72, u16::from(AuditLogEventType::MessageDelete));
        assert_eq!(73, u16::from(AuditLogEventType::MessageBulkDelete));
        assert_eq!(74, u16::from(AuditLogEventType::MessagePin));
        assert_eq!(75, u16::from(AuditLogEventType::MessageUnpin));
        assert_eq!(80, u16::from(AuditLogEventType::IntegrationCreate));
        assert_eq!(81, u16::from(AuditLogEventType::IntegrationUpdate));
        assert_eq!(82, u16::from(AuditLogEventType::IntegrationDelete));
        assert_eq!(83, u16::from(AuditLogEventType::StageInstanceCreate));
        assert_eq!(84, u16::from(AuditLogEventType::StageInstanceUpdate));
        assert_eq!(90, u16::from(AuditLogEventType::StickerCreate));
        assert_eq!(91, u16::from(AuditLogEventType::StickerUpdate));
        assert_eq!(92, u16::from(AuditLogEventType::StickerDelete));
        assert_eq!(100, u16::from(AuditLogEventType::GuildScheduledEventCreate));
        assert_eq!(101, u16::from(AuditLogEventType::GuildScheduledEventUpdate));
        assert_eq!(102, u16::from(AuditLogEventType::GuildScheduledEventDelete));
        assert_eq!(110, u16::from(AuditLogEventType::ThreadCreate));
        assert_eq!(111, u16::from(AuditLogEventType::ThreadUpdate));
        assert_eq!(112, u16::from(AuditLogEventType::ThreadDelete));
        assert_eq!(
            121,
            u16::from(AuditLogEventType::ApplicationCommandPermissionUpdate)
        );
        assert_eq!(250, u16::from(AuditLogEventType::Unknown(250)));
    }
}<|MERGE_RESOLUTION|>--- conflicted
+++ resolved
@@ -207,8 +207,21 @@
     /// A [GuildCommandPermissions] was updated.
     ///
     /// [GuildCommandPermissions]: crate::application::command::permissions::GuildCommandPermissions
-<<<<<<< HEAD
     ApplicationCommandPermissionUpdate,
+    /// [`AutoModerationRule`] has been created.
+    ///
+    /// [`AutoModerationRule`]: crate::guild::auto_moderation::AutoModerationRule
+    AutoModerationRuleCreate,
+    /// [`AutoModerationRule`] has been updated.
+    ///
+    /// [`AutoModerationRule`]: crate::guild::auto_moderation::AutoModerationRule
+    AutoModerationRuleUpdate,
+    /// [`AutoModerationRule`] has been deleted.
+    ///
+    /// [`AutoModerationRule`]: crate::guild::auto_moderation::AutoModerationRule
+    AutoModerationRuleDelete,
+    /// Message has been blocked by AutoMod according to a rule.
+    AutoModerationBlockMessage,
     /// Variant value is unknown to the library.
     Unknown(u16),
 }
@@ -264,6 +277,10 @@
             111 => AuditLogEventType::ThreadUpdate,
             112 => AuditLogEventType::ThreadDelete,
             121 => AuditLogEventType::ApplicationCommandPermissionUpdate,
+            140 => AuditLogEventType::AutoModerationRuleCreate,
+            141 => AuditLogEventType::AutoModerationRuleUpdate,
+            142 => AuditLogEventType::AutoModerationRuleDelete,
+            143 => AuditLogEventType::AutoModerationBlockMessage,
             unknown => AuditLogEventType::Unknown(unknown),
         }
     }
@@ -320,26 +337,13 @@
             AuditLogEventType::ThreadUpdate => 111,
             AuditLogEventType::ThreadDelete => 112,
             AuditLogEventType::ApplicationCommandPermissionUpdate => 121,
+            AuditLogEventType::AutoModerationRuleCreate => 140,
+            AuditLogEventType::AutoModerationRuleUpdate => 141,
+            AuditLogEventType::AutoModerationRuleDelete => 142,
+            AuditLogEventType::AutoModerationBlockMessage => 143,
             AuditLogEventType::Unknown(unknown) => unknown,
         }
     }
-=======
-    ApplicationCommandPermissionUpdate = 121,
-    /// [`AutoModerationRule`] has been created.
-    ///
-    /// [`AutoModerationRule`]: crate::guild::auto_moderation::AutoModerationRule
-    AutoModerationRuleCreate = 140,
-    /// [`AutoModerationRule`] has been updated.
-    ///
-    /// [`AutoModerationRule`]: crate::guild::auto_moderation::AutoModerationRule
-    AutoModerationRuleUpdate = 141,
-    /// [`AutoModerationRule`] has been deleted.
-    ///
-    /// [`AutoModerationRule`]: crate::guild::auto_moderation::AutoModerationRule
-    AutoModerationRuleDelete = 142,
-    /// Message has been blocked by AutoMod according to a rule.
-    AutoModerationBlockMessage = 143,
->>>>>>> fb3f2df5
 }
 
 #[cfg(test)]
@@ -414,6 +418,10 @@
             121,
             u16::from(AuditLogEventType::ApplicationCommandPermissionUpdate)
         );
+        assert_eq!(140, u16::from(AuditLogEventType::AutoModerationRuleCreate));
+        assert_eq!(141, u16::from(AuditLogEventType::AutoModerationRuleUpdate));
+        assert_eq!(142, u16::from(AuditLogEventType::AutoModerationRuleDelete));
+        assert_eq!(143, u16::from(AuditLogEventType::AutoModerationBlockMessage));
         assert_eq!(250, u16::from(AuditLogEventType::Unknown(250)));
     }
 }